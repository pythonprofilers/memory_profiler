--- conflicted
+++ resolved
@@ -1248,11 +1248,8 @@
     try:
         if _backend == 'tracemalloc' and has_tracemalloc:
             tracemalloc.start()
-<<<<<<< HEAD
-        with open(filename, 'rb') as f:
-=======
+
         with open(filename, encoding='utf-8') as f:
->>>>>>> 7f11d423
             exec(compile(f.read(), filename, 'exec'), ns, ns)
     finally:
         if has_tracemalloc and tracemalloc.is_tracing():
