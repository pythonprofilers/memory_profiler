"""Profile the memory usage of a Python program"""

# .. we'll use this to pass it to the child script ..
_CLEAN_GLOBALS = globals().copy()

<<<<<<< HEAD
__version__ = '0.40'
=======
__version__ = '0.41'
>>>>>>> 796d0bec

_CMD_USAGE = "python -m memory_profiler script_file.py"

import time
import sys
import os
import pdb
import warnings
import linecache
import inspect
import subprocess
import logging

# TODO: provide alternative when multiprocessing is not available
try:
    from multiprocessing import Process, Pipe
except ImportError:
    from multiprocessing.dummy import Process, Pipe

try:
    from IPython.core.magic import Magics, line_cell_magic, magics_class
except ImportError:
    # ipython_version < '0.13'
    Magics = object
    line_cell_magic = lambda func: func
    magics_class = lambda cls: cls

PY2 = sys.version_info[0] == 2

_TWO_20 = float(2 ** 20)

if PY2:
    import __builtin__ as builtins
else:
    import builtins
    def unicode(x): return str(x)

# .. get available packages ..
try:
    import psutil
    has_psutil = True
except ImportError:
    has_psutil = False


def _get_memory(pid, timestamps=False, include_children=False):

    # .. only for current process and only on unix..
    if pid == -1:
        pid = os.getpid()

    # .. cross-platform but but requires psutil ..
    if has_psutil:
        process = psutil.Process(pid)
        try:
            # avoid useing get_memory_info since it does not exists
            # in psutil > 2.0 and accessing it will cause exception.
            meminfo_attr = 'memory_info' if hasattr(process, 'memory_info') else 'get_memory_info'
            mem = getattr(process, meminfo_attr)()[0] / _TWO_20
            if include_children:
                try:
                    for p in process.get_children(recursive=True):
                        mem += getattr(p, meminfo_attr)()[0] / _TWO_20
                except AttributeError:
                    # fix for newer psutil
                    for p in process.children(recursive=True):
                        mem += getattr(p, meminfo_attr)()[0] / _TWO_20
            if timestamps:
                return (mem, time.time())
            else:
                return mem
        except psutil.AccessDenied:
            pass
            # continue and try to get this from ps

    # .. scary stuff ..
    if os.name == 'posix':
        if include_children:
            raise NotImplementedError('The psutil module is required when to'
                                      ' monitor memory usage of children'
                                      ' processes')
        warnings.warn("psutil module not found. memory_profiler will be slow")
        # ..
        # .. memory usage in MiB ..
        # .. this should work on both Mac and Linux ..
        # .. subprocess.check_output appeared in 2.7, using Popen ..
        # .. for backwards compatibility ..
        out = subprocess.Popen(['ps', 'v', '-p', str(pid)],
                               stdout=subprocess.PIPE
                               ).communicate()[0].split(b'\n')
        try:
            vsz_index = out[0].split().index(b'RSS')
            mem = float(out[1].split()[vsz_index]) / 1024
            if timestamps:
                return(mem, time.time())
            else:
                return mem
        except:
            if timestamps:
                return (-1, time.time())
            else:
                return -1
    else:
        raise NotImplementedError('The psutil module is required for non-unix '
                                  'platforms')


class MemTimer(Process):
    """
    Fetch memory consumption from over a time interval
    """
    def __init__(self, monitor_pid, interval, pipe, max_usage=False,
                 *args, **kw):
        self.monitor_pid = monitor_pid
        self.interval = interval
        self.pipe = pipe
        self.cont = True
        self.max_usage = max_usage
        self.n_measurements = 1

        self.timestamps = kw.pop("timestamps", False)
        self.include_children = kw.pop("include_children", False)

        # get baseline memory usage
        self.mem_usage = [
            _get_memory(self.monitor_pid, timestamps=self.timestamps,
                        include_children=self.include_children)]
        super(MemTimer, self).__init__(*args, **kw)

    def run(self):
        self.pipe.send(0)  # we're ready
        stop = False
        while True:
            cur_mem = _get_memory(self.monitor_pid, timestamps=self.timestamps,
                                  include_children=self.include_children)
            if not self.max_usage:
                self.mem_usage.append(cur_mem)
            else:
                self.mem_usage[0] = max(cur_mem, self.mem_usage[0])
            self.n_measurements += 1
            if stop:
                break
            stop = self.pipe.poll(self.interval)
            # do one more iteration

        self.pipe.send(self.mem_usage)
        self.pipe.send(self.n_measurements)


def memory_usage(proc=-1, interval=.1, timeout=None, timestamps=False,
                 include_children=False, max_usage=False, retval=False,
                 stream=None):
    """
    Return the memory usage of a process or piece of code

    Parameters
    ----------
    proc : {int, string, tuple, subprocess.Popen}, optional
        The process to monitor. Can be given by an integer/string
        representing a PID, by a Popen object or by a tuple
        representing a Python function. The tuple contains three
        values (f, args, kw) and specifies to run the function
        f(*args, **kw).
        Set to -1 (default) for current process.

    interval : float, optional
        Interval at which measurements are collected.

    timeout : float, optional
        Maximum amount of time (in seconds) to wait before returning.

    max_usage : bool, optional
        Only return the maximum memory usage (default False)

    retval : bool, optional
        For profiling python functions. Save the return value of the profiled
        function. Return value of memory_usage becomes a tuple:
        (mem_usage, retval)

    timestamps : bool, optional
        if True, timestamps of memory usage measurement are collected as well.

    stream : File
        if stream is a File opened with write access, then results are written
        to this file instead of stored in memory and returned at the end of
        the subprocess. Useful for long-running processes.
        Implies timestamps=True.

    Returns
    -------
    mem_usage : list of floating-poing values
        memory usage, in MiB. It's length is always < timeout / interval
        if max_usage is given, returns the two elements maximum memory and
        number of measurements effectuated
    ret : return value of the profiled function
        Only returned if retval is set to True
    """
    if stream is not None:
        timestamps = True

    if not max_usage:
        ret = []
    else:
        ret = -1

    if timeout is not None:
        max_iter = int(timeout / interval)
    elif isinstance(proc, int):
        # external process and no timeout
        max_iter = 1
    else:
        # for a Python function wait until it finishes
        max_iter = float('inf')

    if callable(proc):
        proc = (proc, (), {})
    if isinstance(proc, (list, tuple)):
        if len(proc) == 1:
            f, args, kw = (proc[0], (), {})
        elif len(proc) == 2:
            f, args, kw = (proc[0], proc[1], {})
        elif len(proc) == 3:
            f, args, kw = (proc[0], proc[1], proc[2])
        else:
            raise ValueError

        while True:
            child_conn, parent_conn = Pipe()  # this will store MemTimer's results
            p = MemTimer(os.getpid(), interval, child_conn, timestamps=timestamps,
                         max_usage=max_usage, include_children=include_children)
            p.start()
            parent_conn.recv()  # wait until we start getting memory
            returned = f(*args, **kw)
            parent_conn.send(0)  # finish timing
            ret = parent_conn.recv()
            n_measurements = parent_conn.recv()
            if retval:
                ret = ret, returned
            p.join(5 * interval)
            if n_measurements > 4 or interval < 1e-6:
                break
            interval /= 10.
    elif isinstance(proc, subprocess.Popen):
        # external process, launched from Python
        line_count = 0
        while True:
            if not max_usage:
                mem_usage = _get_memory(proc.pid, timestamps=timestamps,
                                        include_children=include_children)
                if stream is not None:
                    stream.write("MEM {0:.6f} {1:.4f}\n".format(*mem_usage))
                else:
                    ret.append(mem_usage)
            else:
                ret = max(ret,
                          _get_memory(proc.pid,
                                      include_children=include_children))
            time.sleep(interval)
            line_count += 1
            # flush every 50 lines. Make 'tail -f' usable on profile file
            if line_count > 50:
                line_count = 0
                if stream is not None:
                    stream.flush()
            if timeout is not None:
                max_iter -= 1
                if max_iter == 0:
                    break
            if proc.poll() is not None:
                break
    else:
        # external process
        if max_iter == -1:
            max_iter = 1
        counter = 0
        while counter < max_iter:
            counter += 1
            if not max_usage:
                mem_usage = _get_memory(proc, timestamps=timestamps,
                                        include_children=include_children)
                if stream is not None:
                    stream.write("MEM {0:.6f} {1:.4f}\n".format(*mem_usage))
                else:
                    ret.append(mem_usage)
            else:
                ret = max([ret,
                           _get_memory(proc, include_children=include_children)
                           ])

            time.sleep(interval)
            # Flush every 50 lines.
            if counter % 50 == 0 and stream is not None:
                stream.flush()
    if stream:
        return None
    return ret

# ..
# .. utility functions for line-by-line ..


def _find_script(script_name):
    """ Find the script.

    If the input is not a file, then $PATH will be searched.
    """
    if os.path.isfile(script_name):
        return script_name
    path = os.getenv('PATH', os.defpath).split(os.pathsep)
    for folder in path:
        if not folder:
            continue
        fn = os.path.join(folder, script_name)
        if os.path.isfile(fn):
            return fn

    sys.stderr.write('Could not find script {0}\n'.format(script_name))
    raise SystemExit(1)


class _TimeStamperCM(object):
    """Time-stamping context manager."""

    def __init__(self, timestamps):
        self._timestamps = timestamps

    def __enter__(self):
        self._timestamps.append(_get_memory(os.getpid(), timestamps=True))

    def __exit__(self, *args):
        self._timestamps.append(_get_memory(os.getpid(), timestamps=True))


class TimeStamper:
    """ A profiler that just records start and end execution times for
    any decorated function.
    """
    def __init__(self):
        self.functions = {}

    def __call__(self, func=None, precision=None):
        if func is not None:
            if not callable(func):
                raise ValueError("Value must be callable")

            self.add_function(func)
            f = self.wrap_function(func)
            f.__module__ = func.__module__
            f.__name__ = func.__name__
            f.__doc__ = func.__doc__
            f.__dict__.update(getattr(func, '__dict__', {}))
            return f
        else:
            def inner_partial(f):
                return self.__call__(f, precision=precision)
            return inner_partial

    def timestamp(self, name="<block>"):
        """Returns a context manager for timestamping a block of code."""
        # Make a fake function
        func = lambda x: x
        func.__module__ = ""
        func.__name__ = name
        self.add_function(func)
        timestamps = []
        self.functions[func].append(timestamps)
        # A new object is required each time, since there can be several
        # nested context managers.
        return _TimeStamperCM(timestamps)

    def add_function(self, func):
        if func not in self.functions:
            self.functions[func] = []

    def wrap_function(self, func):
        """ Wrap a function to timestamp it.
        """
        def f(*args, **kwds):
            # Start time
            timestamps = [_get_memory(os.getpid(), timestamps=True)]
            self.functions[func].append(timestamps)
            try:
                return func(*args, **kwds)
            finally:
                # end time
                timestamps.append(_get_memory(os.getpid(), timestamps=True))
        return f

    def show_results(self, stream=None):
        if stream is None:
            stream = sys.stdout

        for func, timestamps in self.functions.items():
            function_name = "%s.%s" % (func.__module__, func.__name__)
            for ts in timestamps:
                stream.write("FUNC %s %.4f %.4f %.4f %.4f\n" % (
                    (function_name,) + ts[0] + ts[1]))


class CodeMap(dict):

    def __init__(self, include_children):
        self.include_children = include_children
        self._toplevel = []

    def add(self, code, toplevel_code=None):
        if code in self:
            return

        if toplevel_code is None:
            filename = code.co_filename
            if filename.endswith((".pyc", ".pyo")):
                filename = filename[:-1]
            if not os.path.exists(filename):
                print('ERROR: Could not find file ' + filename)
                if filename.startswith(("ipython-input", "<ipython-input")):
                    print("NOTE: %mprun can only be used on functions defined in "
                          "physical files, and not in the IPython environment.")
                return

            toplevel_code = code
            (sub_lines, start_line) = inspect.getsourcelines(code)
            linenos = range(start_line,
                            start_line + len(sub_lines))
            self._toplevel.append((filename, code, linenos))
            self[code] = {}
        else:
            self[code] = self[toplevel_code]

        for subcode in filter(inspect.iscode, code.co_consts):
            self.add(subcode, toplevel_code=toplevel_code)

    def trace(self, code, lineno):
        memory = _get_memory(-1, include_children=self.include_children)
        # if there is already a measurement for that line get the max
        previous_memory = self[code].get(lineno, 0)
        self[code][lineno] = max(memory, previous_memory)

    def items(self):
        """Iterate on the toplevel code blocks."""
        for (filename, code, linenos) in self._toplevel:
            measures = self[code]
            if not measures:
                continue    # skip if no measurement
            line_iterator = ((line, measures.get(line)) for line in linenos)
            yield (filename, line_iterator)


class LineProfiler(object):
    """ A profiler that records the amount of memory for each line """

    def __init__(self, **kw):
        include_children = kw.get('include_children', False)
        self.code_map = CodeMap(include_children=include_children)
        self.enable_count = 0
        self.max_mem = kw.get('max_mem', None)
        self.prevlines = []

    def __call__(self, func=None, precision=1):
        if func is not None:
            self.add_function(func)
            f = self.wrap_function(func)
            f.__module__ = func.__module__
            f.__name__ = func.__name__
            f.__doc__ = func.__doc__
            f.__dict__.update(getattr(func, '__dict__', {}))
            return f
        else:
            def inner_partial(f):
                return self.__call__(f, precision=precision)
            return inner_partial

    def add_function(self, func):
        """ Record line profiling information for the given Python function.
        """
        try:
            # func_code does not exist in Python3
            code = func.__code__
        except AttributeError:
            warnings.warn("Could not extract a code object for the object %r"
                          % func)
        else:
            self.code_map.add(code)

    def wrap_function(self, func):
        """ Wrap a function to profile it.
        """

        def f(*args, **kwds):
            self.enable_by_count()
            try:
                return func(*args, **kwds)
            finally:
                self.disable_by_count()
        return f

    def run(self, cmd):
        """ Profile a single executable statement in the main namespace.
        """
        # TODO: can this be removed ?
        import __main__
        main_dict = __main__.__dict__
        return self.runctx(cmd, main_dict, main_dict)

    def runctx(self, cmd, globals, locals):
        """ Profile a single executable statement in the given namespaces.
        """
        self.enable_by_count()
        try:
            exec(cmd, globals, locals)
        finally:
            self.disable_by_count()
        return self

    def enable_by_count(self):
        """ Enable the profiler if it hasn't been enabled before.
        """
        if self.enable_count == 0:
            self.enable()
        self.enable_count += 1

    def disable_by_count(self):
        """ Disable the profiler if the number of disable requests matches the
        number of enable requests.
        """
        if self.enable_count > 0:
            self.enable_count -= 1
            if self.enable_count == 0:
                self.disable()

    def trace_memory_usage(self, frame, event, arg):
        """Callback for sys.settrace"""
        if frame.f_code in self.code_map:
            if event == 'call':
                # "call" event just saves the lineno but not the memory
                self.prevlines.append(frame.f_lineno)
            elif event == 'line':
                self.code_map.trace(frame.f_code, self.prevlines[-1])
                self.prevlines[-1] = frame.f_lineno
            elif event == 'return':
                self.code_map.trace(frame.f_code, self.prevlines.pop())

        if self._original_trace_function is not None:
            (self._original_trace_function)(frame, event, arg)

        return self.trace_memory_usage

    def trace_max_mem(self, frame, event, arg):
        # run into PDB as soon as memory is higher than MAX_MEM
        if event in ('line', 'return') and frame.f_code in self.code_map:
            c = _get_memory(-1)
            if c >= self.max_mem:
                t = ('Current memory {0:.2f} MiB exceeded the '
                     'maximum of {1:.2f} MiB\n'.format(c, self.max_mem))
                sys.stdout.write(t)
                sys.stdout.write('Stepping into the debugger \n')
                frame.f_lineno -= 2
                p = pdb.Pdb()
                p.quitting = False
                p.stopframe = frame
                p.returnframe = None
                p.stoplineno = frame.f_lineno - 3
                p.botframe = None
                return p.trace_dispatch

        if self._original_trace_function is not None:
            (self._original_trace_function)(frame, event, arg)

        return self.trace_max_mem

    def __enter__(self):
        self.enable_by_count()

    def __exit__(self, exc_type, exc_val, exc_tb):
        self.disable_by_count()

    def enable(self):
        self._original_trace_function = sys.gettrace()
        if self.max_mem is not None:
            sys.settrace(self.trace_max_mem)
        else:
            sys.settrace(self.trace_memory_usage)

    def disable(self):
        sys.settrace(self._original_trace_function)


def show_results(prof, stream=None, precision=1):
    if stream is None:
        stream = sys.stdout
    template = '{0:>6} {1:>12} {2:>12}   {3:<}'

    for (filename, lines) in prof.code_map.items():
        header = template.format('Line #', 'Mem usage', 'Increment',
                                 'Line Contents')

        stream.write(u'Filename: ' + filename + '\n\n')
        stream.write(header + u'\n')
        stream.write(u'=' * len(header) + '\n')

        all_lines = linecache.getlines(filename)
        mem_old = None
        float_format = u'{0}.{1}f'.format(precision + 4, precision)
        template_mem = u'{0:' + float_format + '} MiB'
        for (lineno, mem) in lines:
            if mem:
                inc = (mem - mem_old) if mem_old else 0
                mem_old = mem
                mem = template_mem.format(mem)
                inc = template_mem.format(inc)
            else:
                mem = u''
                inc = u''
            tmp = template.format(lineno, mem, inc, all_lines[lineno - 1])
            stream.write(unicode(tmp))
        stream.write(u'\n\n')


def _func_exec(stmt, ns):
    # helper for magic_memit, just a function proxy for the exec
    # statement
    exec(stmt, ns)


@magics_class
class MemoryProfilerMagics(Magics):

    # A lprun-style %mprun magic for IPython.
    @line_cell_magic
    def mprun(self, parameter_s='', cell=None):
        """ Execute a statement under the line-by-line memory profiler from the
        memory_profiler module.

        Usage, in line mode:
          %mprun -f func1 -f func2 <statement>

        Usage, in cell mode:
          %%mprun -f func1 -f func2 [statement]
          code...
          code...

        In cell mode, the additional code lines are appended to the (possibly
        empty) statement in the first line. Cell mode allows you to easily
        profile multiline blocks without having to put them in a separate
        function.

        The given statement (which doesn't require quote marks) is run via the
        LineProfiler. Profiling is enabled for the functions specified by the -f
        options. The statistics will be shown side-by-side with the code through
        the pager once the statement has completed.

        Options:

        -f <function>: LineProfiler only profiles functions and methods it is told
        to profile.  This option tells the profiler about these functions. Multiple
        -f options may be used. The argument may be any expression that gives
        a Python function or method object. However, one must be careful to avoid
        spaces that may confuse the option parser. Additionally, functions defined
        in the interpreter at the In[] prompt or via %run currently cannot be
        displayed.  Write these functions out to a separate file and import them.

        One or more -f options are required to get any useful results.

        -T <filename>: dump the text-formatted statistics with the code
        side-by-side out to a text file.

        -r: return the LineProfiler object after it has completed profiling.

        -c: If present, add the memory usage of any children process to the report.
        """
        from io import StringIO
        from memory_profiler import show_results, LineProfiler

        # Local imports to avoid hard dependency.
        from distutils.version import LooseVersion
        import IPython
        ipython_version = LooseVersion(IPython.__version__)
        if ipython_version < '0.11':
            from IPython.genutils import page
            from IPython.ipstruct import Struct
            from IPython.ipapi import UsageError
        else:
            from IPython.core.page import page
            from IPython.utils.ipstruct import Struct
            from IPython.core.error import UsageError

        # Escape quote markers.
        opts_def = Struct(T=[''], f=[])
        parameter_s = parameter_s.replace('"', r'\"').replace("'", r"\'")
        opts, arg_str = self.parse_options(parameter_s, 'rf:T:c', list_all=True)
        opts.merge(opts_def)
        global_ns = self.shell.user_global_ns
        local_ns = self.shell.user_ns

        if cell is not None:
            arg_str += '\n' + cell

        # Get the requested functions.
        funcs = []
        for name in opts.f:
            try:
                funcs.append(eval(name, global_ns, local_ns))
            except Exception as e:
                raise UsageError('Could not find function %r.\n%s: %s' % (name,
                                 e.__class__.__name__, e))

        include_children = 'c' in opts
        profile = LineProfiler(include_children=include_children)
        for func in funcs:
            profile(func)

        # Add the profiler to the builtins for @profile.
        if 'profile' in builtins.__dict__:
            had_profile = True
            old_profile = builtins.__dict__['profile']
        else:
            had_profile = False
            old_profile = None
        builtins.__dict__['profile'] = profile

        try:
            profile.runctx(arg_str, global_ns, local_ns)
            message = ''
        except SystemExit:
            message = "*** SystemExit exception caught in code being profiled."
        except KeyboardInterrupt:
            message = ("*** KeyboardInterrupt exception caught in code being "
                       "profiled.")
        finally:
            if had_profile:
                builtins.__dict__['profile'] = old_profile

        # Trap text output.
        stdout_trap = StringIO()
        show_results(profile, stdout_trap)
        output = stdout_trap.getvalue()
        output = output.rstrip()

        if ipython_version < '0.11':
            page(output, screen_lines=self.shell.rc.screen_length)
        else:
            page(output)
        print(message,)

        text_file = opts.T[0]
        if text_file:
            with open(text_file, 'w') as pfile:
                pfile.write(output)
            print('\n*** Profile printout saved to text file %s. %s' % (text_file,
                                                                        message))

        return_value = None
        if 'r' in opts:
            return_value = profile

        return return_value

    # a timeit-style %memit magic for IPython
    @line_cell_magic
    def memit(self, line='', cell=None):
        """Measure memory usage of a Python statement

        Usage, in line mode:
          %memit [-r<R>t<T>i<I>] statement

        Usage, in cell mode:
          %%memit [-r<R>t<T>i<I>] setup_code
          code...
          code...

        This function can be used both as a line and cell magic:

        - In line mode you can measure a single-line statement (though multiple
          ones can be chained with using semicolons).

        - In cell mode, the statement in the first line is used as setup code
          (executed but not measured) and the body of the cell is measured.
          The cell body has access to any variables created in the setup code.

        Options:
        -r<R>: repeat the loop iteration <R> times and take the best result.
        Default: 1

        -t<T>: timeout after <T> seconds. Default: None

        -i<I>: Get time information at an interval of I times per second.
            Defaults to 0.1 so that there is ten measurements per second.

        -c: If present, add the memory usage of any children process to the report.

        Examples
        --------
        ::

          In [1]: %memit range(10000)
          peak memory: 21.42 MiB, increment: 0.41 MiB

          In [2]: %memit range(1000000)
          peak memory: 52.10 MiB, increment: 31.08 MiB

          In [3]: %%memit l=range(1000000)
             ...: len(l)
             ...:
          peak memory: 52.14 MiB, increment: 0.08 MiB

        """
        from memory_profiler import memory_usage, _func_exec
        opts, stmt = self.parse_options(line, 'r:t:i:c', posix=False, strict=False)

        if cell is None:
            setup = 'pass'
        else:
            setup = stmt
            stmt = cell

        repeat = int(getattr(opts, 'r', 1))
        if repeat < 1:
            repeat == 1
        timeout = int(getattr(opts, 't', 0))
        if timeout <= 0:
            timeout = None
        interval = float(getattr(opts, 'i', 0.1))
        include_children = 'c' in opts

        # I've noticed we get less noisier measurements if we run
        # a garbage collection first
        import gc
        gc.collect()

        _func_exec(setup, self.shell.user_ns)

        mem_usage = 0
        counter = 0
        baseline = memory_usage()[0]
        while counter < repeat:
            counter += 1
            tmp = memory_usage((_func_exec, (stmt, self.shell.user_ns)),
                               timeout=timeout, interval=interval, max_usage=True,
                               include_children=include_children)
            mem_usage = max(mem_usage, tmp[0])

        if mem_usage:
            print('peak memory: %.02f MiB, increment: %.02f MiB' %
                  (mem_usage, mem_usage - baseline))
        else:
            print('ERROR: could not read memory usage, try with a lower interval '
                  'or more iterations')

    @classmethod
    def register_magics(cls, ip):
        from distutils.version import LooseVersion
        import IPython
        ipython_version = LooseVersion(IPython.__version__)

        if ipython_version < '0.13':
            try:
                _register_magic = ip.define_magic
            except AttributeError:  # ipython 0.10
                _register_magic = ip.expose_magic

            _register_magic('mprun', cls.mprun.__func__)
            _register_magic('memit', cls.memit.__func__)
        else:
            ip.register_magics(cls)

# commenting out due to failures with some versions of IPython
# see https://github.com/fabianp/memory_profiler/issues/106
# # Ensuring old interface of magics expose for IPython 0.10
# magic_mprun = MemoryProfilerMagics().mprun.__func__
# magic_memit = MemoryProfilerMagics().memit.__func__


def load_ipython_extension(ip):
    """This is called to load the module as an IPython extension."""

    MemoryProfilerMagics.register_magics(ip)


def profile(func=None, stream=None, precision=1):
    """
    Decorator that will run the function and print a line-by-line profile
    """
    if func is not None:
        def wrapper(*args, **kwargs):
            prof = LineProfiler()
            val = prof(func)(*args, **kwargs)
            show_results(prof, stream=stream, precision=precision)
            return val
        return wrapper
    else:
        def inner_wrapper(f):
            return profile(f, stream=stream, precision=precision)
        return inner_wrapper


# Insert in the built-ins to have profile
# globally defined (global variables is not enough
# for all cases, e.g. a script that imports another
# script where @profile is used)
if PY2:
    def exec_with_profiler(filename, profiler):
        builtins.__dict__['profile'] = profiler
        ns = dict(_CLEAN_GLOBALS, profile=profiler)
        execfile(filename, ns, ns)
else:
    def exec_with_profiler(filename, profiler):
        builtins.__dict__['profile'] = profiler
        # shadow the profile decorator defined above
        ns = dict(_CLEAN_GLOBALS, profile=profiler)
        with open(filename) as f:
            exec(compile(f.read(), filename, 'exec'), ns, ns)


class LogFile(object):
    """File-like object to log text using the `logging` module and the log report can be customised."""

    def __init__(self, name=None, reportIncrementFlag=False):
        """
        :param name: name of the logger module
               reportIncrementFlag: This must be set to True if only the steps with memory increments are to be reported

        :type self: object
              name: string
              reportIncrementFlag: bool
        """
        self.logger = logging.getLogger(name)
        self.reportIncrementFlag = reportIncrementFlag

    def write(self, msg, level=logging.INFO):
        if self.reportIncrementFlag:
            if "MiB" in msg and float(msg.split("MiB")[1].strip()) > 0:
                self.logger.log(level, msg)
            elif msg.__contains__("Filename:") or msg.__contains__("Line Contents"):
                self.logger.log(level, msg)
        else:
            self.logger.log(level, msg)

    def flush(self):
        for handler in self.logger.handlers:
            handler.flush()


if __name__ == '__main__':
    from optparse import OptionParser
    parser = OptionParser(usage=_CMD_USAGE, version=__version__)
    parser.disable_interspersed_args()
    parser.add_option(
        "--pdb-mmem", dest="max_mem", metavar="MAXMEM",
        type="float", action="store",
        help="step into the debugger when memory exceeds MAXMEM")
    parser.add_option(
        '--precision', dest="precision", type="int",
        action="store", default=3,
        help="precision of memory output in number of significant digits")
    parser.add_option("-o", dest="out_filename", type="str",
                      action="store", default=None,
                      help="path to a file where results will be written")
    parser.add_option("--timestamp", dest="timestamp", default=False,
                      action="store_true",
                      help="""print timestamp instead of memory measurement for
                      decorated functions""")

    if not sys.argv[1:]:
        parser.print_help()
        sys.exit(2)

    (options, args) = parser.parse_args()
    sys.argv[:] = args  # Remove every memory_profiler arguments

    if options.timestamp:
        prof = TimeStamper()
    else:
        prof = LineProfiler(max_mem=options.max_mem)
    script_filename = _find_script(args[0])
    try:
        exec_with_profiler(script_filename, prof)
    finally:
        if options.out_filename is not None:
            out_file = open(options.out_filename, "a")
        else:
            out_file = sys.stdout

        if options.timestamp:
            prof.show_results(stream=out_file)
        else:
            show_results(prof, precision=options.precision, stream=out_file)<|MERGE_RESOLUTION|>--- conflicted
+++ resolved
@@ -3,11 +3,7 @@
 # .. we'll use this to pass it to the child script ..
 _CLEAN_GLOBALS = globals().copy()
 
-<<<<<<< HEAD
-__version__ = '0.40'
-=======
 __version__ = '0.41'
->>>>>>> 796d0bec
 
 _CMD_USAGE = "python -m memory_profiler script_file.py"
 
