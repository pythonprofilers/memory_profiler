--- conflicted
+++ resolved
@@ -133,10 +133,6 @@
             timings = [m]
         else:
             timings = m
-<<<<<<< HEAD
-=======
-
->>>>>>> 9e4b963b
         self.pipe.send(0)  # we're ready
         while not self.pipe.poll(self.interval):
             m = _get_memory(self.monitor_pid, timestamps=self.timestamps,
