--- conflicted
+++ resolved
@@ -86,7 +86,6 @@
         p.text(u'<MemitResult : ' + msg + u'>')
 
 
-<<<<<<< HEAD
 def _get_child_memory(process, meminfo_attr=None):
     """
     Returns a generator that yields memory for all child processes.
@@ -111,17 +110,16 @@
     children_attr = 'children' if hasattr(process, 'children') else 'get_children'
 
     # Loop over the child processes and yield their memory
-    for child in getattr(process, children_attr)(recursive=True):
-        yield getattr(child, meminfo_attr)()[0] / _TWO_20
-
-
-def _get_memory(pid, timestamps=False, include_children=False):
-
-    # .. only for current process and only on unix..
-=======
+    try:
+        for child in getattr(process, children_attr)(recursive=True):
+            yield getattr(child, meminfo_attr)()[0] / _TWO_20
+    except psutil.NoSuchProcess:
+        # https://github.com/fabianp/memory_profiler/issues/71
+        yield 0.0
+
+
 def _get_memory(pid, backend, timestamps=False, include_children=False, filename=None):
     # .. low function to get memory consumption ..
->>>>>>> bed17eaa
     if pid == -1:
         pid = os.getpid()
 
@@ -145,16 +143,7 @@
                 else 'get_memory_info'
             mem = getattr(process, meminfo_attr)()[0] / _TWO_20
             if include_children:
-<<<<<<< HEAD
                 mem +=  sum(_get_child_memory(process, meminfo_attr))
-=======
-                try:
-                    for p in process.children(recursive=True):
-                        mem += getattr(p, meminfo_attr)()[0] / _TWO_20
-                except psutil.NoSuchProcess:
-                    # https://github.com/fabianp/memory_profiler/issues/71
-                    pass
->>>>>>> bed17eaa
             if timestamps:
                 return mem, time.time()
             else:
