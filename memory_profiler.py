--- conflicted
+++ resolved
@@ -1,13 +1,9 @@
 """Profile the memory usage of a Python program"""
 
-<<<<<<< HEAD
-__version__ = '0.17'
-=======
 # .. we'll use this to pass it to the child script ..
 _clean_globals = globals().copy()
 
 __version__ = '0.31'
->>>>>>> 2e380412
 
 _CMD_USAGE = "python -m memory_profiler script_file.py"
 
@@ -38,16 +34,6 @@
 except ImportError:
     pass
 
-<<<<<<< HEAD
-    def _get_memory(pid):
-        process = psutil.Process(pid)
-        try:
-            mem = float(process.get_memory_info()[0] / (1024 ** 2))
-        except psutil.AccessDenied:
-            mem = -1
-        return mem
-=======
->>>>>>> 2e380412
 
 def _get_memory(pid, timestamps=False, include_children=False):
 
@@ -206,14 +192,6 @@
     else:
         ret = -1
 
-<<<<<<< HEAD
-    if str(proc).endswith('.py'):
-        filename = _find_script(proc)
-        with open(filename) as f:
-            proc = f.read()
-        raise NotImplementedError
-
-=======
     if timeout is not None:
         max_iter = int(timeout / interval)
     elif isinstance(proc, int):
@@ -225,7 +203,6 @@
 
     if hasattr(proc, '__call__'):
         proc = (proc, (), {})
->>>>>>> 2e380412
     if isinstance(proc, (list, tuple)):
         if len(proc) == 1:
             f, args, kw = (proc[0], (), {})
@@ -235,30 +212,6 @@
             f, args, kw = (proc[0], proc[1], proc[2])
         else:
             raise ValueError
-<<<<<<< HEAD
-        try:
-            import multiprocessing
-        except ImportError:
-            print ('WARNING: cannot import module `multiprocessing`. Forcing to'
-                   ' run inplace.')
-            # force inplace
-            run_in_place = True
-        if run_in_place:
-            import threading
-            main_thread = threading.Thread(target=f, args=args, kwargs=kw)
-        else:
-            main_thread = multiprocessing.Process(target=f, args=args, kwargs=kw)
-        i = 0
-        if timeout is not None:
-            max_iter = timeout / interval
-        else:
-            max_iter = float('inf')
-        main_thread.start()
-        pid = getattr(main_thread, 'pid', os.getpid())
-        while i < max_iter and main_thread.is_alive():
-            m = _get_memory(pid)
-            ret.append(m)
-=======
 
         while True:
             child_conn, parent_conn = Pipe()  # this will store MemTimer's results
@@ -291,7 +244,6 @@
                 ret = max([ret,
                            _get_memory(proc.pid,
                                        include_children=include_children)])
->>>>>>> 2e380412
             time.sleep(interval)
             line_count += 1
             # flush every 50 lines. Make 'tail -f' usable on profile file
@@ -307,14 +259,6 @@
                 break
     else:
         # external process
-<<<<<<< HEAD
-        if proc == -1:
-            proc = os.getpid()
-        if num == -1:
-            num = 1
-        for _ in range(num):
-            ret.append(_get_memory(proc))
-=======
         if max_iter == -1:
             max_iter = 1
         counter = 0
@@ -332,7 +276,6 @@
                            _get_memory(proc, include_children=include_children)
                            ])
 
->>>>>>> 2e380412
             time.sleep(interval)
             # Flush every 50 lines.
             if counter % 50 == 0 and stream is not None:
@@ -446,17 +389,7 @@
         self.code_map = {}
         self.enable_count = 0
         self.max_mem = kw.get('max_mem', None)
-<<<<<<< HEAD
-        self.target_file = kw.get('target_file', None)
-        self.target_function = kw.get('target_function', None)
-        if self.target_file:
-            # if we're tracking a file+function rather than using a
-            # decorator then we enable settrace for all lines of code
-            self.enable()
-
-=======
         self.prevline = None
->>>>>>> 2e380412
 
     def __call__(self, func):
         self.add_function(func)
@@ -530,34 +463,6 @@
 
     def trace_memory_usage(self, frame, event, arg):
         """Callback for sys.settrace"""
-<<<<<<< HEAD
-
-        # if we're profiling a named file and function then
-        # check this trace event to see if it matches our pattern
-        profile_this = False
-        if self.target_file:
-            co = frame.f_code
-            func_name = co.co_name
-            func_filename = co.co_filename
-            if self.target_file in func_filename:
-                if self.target_function == func_name:
-                    if frame.f_code not in self.code_map:
-                        # if we've not yet encountered this function (and it is
-                        # the one we want to trace) then we add it to
-                        # the code_map
-                        self.code_map[frame.f_code] = {}
-                    profile_this = True
-
-        # if we've been called on our decorated function
-        # OR we've matched the named file and function
-        # then track the memory usage
-        if event in ('line', 'return') and (frame.f_code in self.code_map or profile_this):
-                lineno = frame.f_lineno
-                if event == 'return':
-                    lineno += 1
-                entry = self.code_map[frame.f_code].setdefault(lineno, [])
-                entry.append(_get_memory(os.getpid()))
-=======
         if (event in ('call', 'line', 'return')
                 and frame.f_code in self.code_map):
             if event != 'call':
@@ -570,19 +475,13 @@
 
         if self._original_trace_function is not None:
             (self._original_trace_function)(frame, event, arg)
->>>>>>> 2e380412
 
         return self.trace_memory_usage
 
     def trace_max_mem(self, frame, event, arg):
         # run into PDB as soon as memory is higher than MAX_MEM
-<<<<<<< HEAD
-        if event in ('line', 'return'):
-            c = _get_memory(os.getpid())
-=======
         if event in ('line', 'return') and frame.f_code in self.code_map:
             c = _get_memory(-1)
->>>>>>> 2e380412
             if c >= self.max_mem:
                 t = ('Current memory {0:.2f} MiB exceeded the maximum'
                      ''.format(c) + 'of {0:.2f} MiB\n'.format(self.max_mem))
@@ -617,16 +516,7 @@
 
     def disable(self):
         self.last_time = {}
-<<<<<<< HEAD
-        if self.target_file is None:
-            # if target_file is None then we're using the decorator
-            # and it is safe to disable settrace
-            # if target_file is not None then we're running settrace
-            # on every line of code so we can't disable the trace
-            sys.settrace(None)
-=======
         sys.settrace(self._original_trace_function)
->>>>>>> 2e380412
 
 
 def show_results(prof, stream=None, precision=1):
@@ -894,14 +784,6 @@
         "--pdb-mmem", dest="max_mem", metavar="MAXMEM",
         type="float", action="store",
         help="step into the debugger when memory exceeds MAXMEM")
-<<<<<<< HEAD
-    parser.add_option("--target-file", dest="target_file",
-        type="str", action="store", default=None,
-        help="Traces this file (requires target-function), disables @profile tracing")
-    parser.add_option("--target-function", dest="target_function",
-        type="str", action="store", default=None,
-        help="Traces this function (requires target-file), disables @profile tracing")
-=======
     parser.add_option(
         '--precision', dest="precision", type="int",
         action="store", default=3,
@@ -913,7 +795,6 @@
                       action="store_true",
                       help="""print timestamp instead of memory measurement for
                       decorated functions""")
->>>>>>> 2e380412
 
     if not sys.argv[1:]:
         parser.print_help()
@@ -922,25 +803,8 @@
     (options, args) = parser.parse_args()
     sys.argv[:] = args  # Remove every memory_profiler arguments
 
-<<<<<<< HEAD
-    # check that if the user wants to memory_profile without a decorator
-    # then they've specified both of the required options
-    if options.target_file or options.target_function:
-        if not (options.target_file and options.target_function):
-            print "Error: Both --target-file and --target-function are required"
-            raise SystemExit(1)
-
-    # hardcoded module name and function name
-    prof = LineProfiler(max_mem=options.max_mem, target_file=options.target_file, target_function=options.target_function)
-    __file__ = _find_script(args[0])
-    if sys.version_info[0] < 3:
-        import __builtin__
-        __builtin__.__dict__['profile'] = prof
-        execfile(__file__, locals(), locals())
-=======
     if options.timestamp:
         prof = TimeStamper()
->>>>>>> 2e380412
     else:
         prof = LineProfiler(max_mem=options.max_mem)
     __file__ = _find_script(args[0])
