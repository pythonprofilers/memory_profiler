"""Profile the memory usage of a Python program"""

# .. we'll use this to pass it to the child script ..
_clean_globals = globals().copy()

__version__ = '0.26-git'

_CMD_USAGE = "python -m memory_profiler script_file.py"

import time, sys, os, pdb
import warnings
import linecache
import inspect
import subprocess
from copy import copy

# TODO: provide alternative when multprocessing is not available
try:
    from multiprocessing import Process, Pipe
except ImportError:
    from multiprocessing.dummy import Process, Pipe

_TWO_20 = float(2 ** 20)

has_psutil = False
has_resource = False

# .. get available packages ..
try:
    import psutil
    has_psutil = True
except ImportError:
    pass

try:
    import resource
    has_resource = True
except ImportError:
    pass


def _get_memory(pid):

    # .. only for current process and only on unix..
    if pid == -1:
        if has_resource:
            mem = resource.getrusage(resource.RUSAGE_SELF).ru_maxrss / 1024.
            return mem
        else:
            pid = os.getpid()

<<<<<<< HEAD
    def _get_memory(pid, timestamps=False, include_children=False):
        process = psutil.Process(pid)
        try:
            mem = float(process.get_memory_info()[0]) / 1048576.
            if include_children:
                for p in process.get_children(recursive=True):
                    mem += p.get_memory_info()[0] / 1048576.

        except psutil.AccessDenied:
            mem = -1
        if timestamps:
            return (mem, time.time())
        else:
            return mem

except ImportError:
    warnings.warn("psutil module not found. memory_profiler will be slow")

    if os.name == 'posix':
        def _get_memory(pid, timestamps=False):
=======
    # .. cross-platform but but requires psutil ..
    if has_psutil:
        process = psutil.Process(pid)
        try:
            mem = process.get_memory_info()[0] / (_TWO_20)
        except psutil.AccessDenied:
            mem = -1
        return mem

    # .. scary stuff ..
    if os.name == 'posix':
            warnings.warn("psutil module not found. memory_profiler will be slow")
>>>>>>> 7ec2b316
            # ..
            # .. memory usage in MB ..
            # .. this should work on both Mac and Linux ..
            # .. subprocess.check_output appeared in 2.7, using Popen ..
            # .. for backwards compatibility ..
            out = subprocess.Popen(['ps', 'v', '-p', str(pid)],
                  stdout=subprocess.PIPE).communicate()[0].split(b'\n')
            try:
                vsz_index = out[0].split().index(b'RSS')
                mem = float(out[1].split()[vsz_index]) / 1024
                if timestamps:
                    return(mem, time.time())
                else:
                    return mem
            except:
                if timestamps:
                    return (-1, time.time())
                else:
                    return -1
    else:
        raise NotImplementedError('The psutil module is required for non-unix '
                                  'platforms')


class Timer(Process):
    """
    Fetch memory consumption from over a time interval
    """

    def __init__(self, monitor_pid, interval, pipe, *args, **kw):
        self.monitor_pid = monitor_pid
        self.interval = interval
        self.pipe = pipe
        self.cont = True
        if "timestamps" in kw:
            self.timestamps = kw["timestamps"]
            del kw["timestamps"]
        else:
            self.timestamps = False
        if "include_children" in kw:
            self.include_children = kw["include_children"]
            del kw["include_children"]
        else:
            self.include_children = False

        super(Timer, self).__init__(*args, **kw)

    def run(self):
        m = _get_memory(self.monitor_pid, timestamps=self.timestamps,
                        include_children=self.include_children)
        timings = [m]
        self.pipe.send(0)  # we're ready
        while not self.pipe.poll(self.interval):
            m = _get_memory(self.monitor_pid, timestamps=self.timestamps,
                            include_children=self.include_children)
            timings.append(m)
        self.pipe.send(timings)


def memory_usage(proc=-1, interval=.1, timeout=None, timestamps=False,
                 include_children=False):
    """
    Return the memory usage of a process or piece of code

    Parameters
    ----------
    proc : {int, string, tuple, subprocess.Popen}, optional
        The process to monitor. Can be given by an integer/string
        representing a PID, by a Popen object or by a tuple
        representing a Python function. The tuple contains three
        values (f, args, kw) and specifies to run the function
        f(*args, **kw).
        Set to -1 (default) for current process.

    interval : float, optional
        Interval at which measurements are collected.

    timeout : float, optional
        Maximum amount of time (in seconds) to wait before returning.

    Returns
    -------
    mem_usage : list of floating-poing values
        memory usage, in MB. It's length is always < timeout / interval
    """
    ret = []

    if timeout is not None:
        max_iter = int(timeout / interval)
    elif isinstance(proc, int):
        # external process and no timeout
        max_iter = 1
    else:
        # for a Python function wait until it finishes
        max_iter = float('inf')

    if hasattr(proc, '__call__'):
        proc = (proc, (), {})
    if isinstance(proc, (list, tuple)):
        if len(proc) == 1:
            f, args, kw = (proc[0], (), {})
        elif len(proc) == 2:
            f, args, kw = (proc[0], proc[1], {})
        elif len(proc) == 3:
            f, args, kw = (proc[0], proc[1], proc[2])
        else:
            raise ValueError

        aspec = inspect.getargspec(f)
        n_args = len(aspec.args)
        if aspec.defaults is not None:
            n_args -= len(aspec.defaults)
        if n_args != len(args):
            raise ValueError(
            'Function expects %s value(s) but %s where given'
            % (n_args, len(args)))

        child_conn, parent_conn = Pipe()  # this will store Timer's results
<<<<<<< HEAD
        p = Timer(os.getpid(), interval, child_conn, timestamps=timestamps)
=======
        p = Timer(-1, interval, child_conn)
>>>>>>> 7ec2b316
        p.start()
        parent_conn.recv()  # wait until we start getting memory
        f(*args, **kw)
        parent_conn.send(0)  # finish timing
        ret = parent_conn.recv()
        p.join(5 * interval)
    elif isinstance(proc, subprocess.Popen):
        # external process, launched from Python
        while True:
            ret.append(_get_memory(proc.pid, timestamps=timestamps,
                                   include_children=include_children))
            time.sleep(interval)
            if timeout is not None:
                max_iter -= 1
                if max_iter == 0:
                    break
            if proc.poll() is not None:
                break
    else:
        # external process
        if max_iter == -1:
            max_iter = 1
        counter = 0
        while counter < max_iter:
            counter += 1
            ret.append(_get_memory(proc, timestamps=timestamps,
                                   include_children=include_children))
            time.sleep(interval)
    return ret

# ..
# .. utility functions for line-by-line ..

def _find_script(script_name):
    """ Find the script.

    If the input is not a file, then $PATH will be searched.
    """
    if os.path.isfile(script_name):
        return script_name
    path = os.getenv('PATH', os.defpath).split(os.pathsep)
    for folder in path:
        if folder == '':
            continue
        fn = os.path.join(folder, script_name)
        if os.path.isfile(fn):
            return fn

    sys.stderr.write('Could not find script {0}\n'.format(script_name))
    raise SystemExit(1)


class _TimeStamperCM(object):
    """Time-stamping context manager."""

    def __init__(self, timestamps):
        self._timestamps = timestamps

    def __enter__(self):
        self._timestamps.append(_get_memory(os.getpid(), timestamps=True))

    def __exit__(self, *args):
        self._timestamps.append(_get_memory(os.getpid(), timestamps=True))


class TimeStamper:
    """ A profiler that just records start and end execution times for
    any decorated function.
    """
    def __init__(self):
        self.functions = {}

    def __call__(self, func):
        if not hasattr(func, "__call__"):
            raise ValueError("Value must be callable")

        self.add_function(func)
        f = self.wrap_function(func)
        f.__module__ = func.__module__
        f.__name__ = func.__name__
        f.__doc__ = func.__doc__
        f.__dict__.update(getattr(func, '__dict__', {}))
        return f

    def timestamp(self, name="<block>"):
        """Returns a context manager for timestamping a block of code."""
        # Make a fake function
        func = lambda x: x
        func.__module__ = ""
        func.__name__ = name
        self.add_function(func)
        timestamps = []
        self.functions[func].append(timestamps)
        # A new object is required each time, since there can be several
        # nested context managers.
        return _TimeStamperCM(timestamps)

    def add_function(self, func):
        if not func in self.functions:
            self.functions[func] = []

    def wrap_function(self, func):
        """ Wrap a function to timestamp it.
        """
        def f(*args, **kwds):
            # Start time
            timestamps = [_get_memory(os.getpid(), timestamps=True)]
            self.functions[func].append(timestamps)
            try:
                result = func(*args, **kwds)
            finally:
                # end time
                timestamps.append(_get_memory(os.getpid(), timestamps=True))
            return result
        return f

    def show_results(self, stream=None):
        if stream is None:
            stream = sys.stdout

        for func, timestamps in self.functions.iteritems():
            function_name = "%s.%s" % (func.__module__, func.__name__)
            for ts in timestamps:
                stream.write("%s %.4f %.4f %.4f %.4f\n" % (
                    (function_name,) + ts[0] + ts[1]))
                ## stream.write("%s %.4f %.4f\n" % (function_name, ts[0], ts[1]))


class LineProfiler:
    """ A profiler that records the amount of memory for each line """

    def __init__(self, **kw):
        self.functions = list()
        self.code_map = {}
        self.enable_count = 0
        self.max_mem = kw.get('max_mem', None)

    def __call__(self, func):
        self.add_function(func)
        f = self.wrap_function(func)
        f.__module__ = func.__module__
        f.__name__ = func.__name__
        f.__doc__ = func.__doc__
        f.__dict__.update(getattr(func, '__dict__', {}))
        return f

    def add_function(self, func):
        """ Record line profiling information for the given Python function.
        """
        try:
            # func_code does not exist in Python3
            code = func.__code__
        except AttributeError:
            import warnings
            warnings.warn("Could not extract a code object for the object %r"
                          % (func,))
            return
        if code not in self.code_map:
            self.code_map[code] = {}
            self.functions.append(func)

    def wrap_function(self, func):
        """ Wrap a function to profile it.
        """

        def f(*args, **kwds):
            self.enable_by_count()
            try:
                result = func(*args, **kwds)
            finally:
                self.disable_by_count()
            return result
        return f

    def run(self, cmd):
        """ Profile a single executable statement in the main namespace.
        """
        import __main__
        main_dict = __main__.__dict__
        return self.runctx(cmd, main_dict, main_dict)

    def runctx(self, cmd, globals, locals):
        """ Profile a single executable statement in the given namespaces.
        """
        self.enable_by_count()
        try:
            exec(cmd, globals, locals)
        finally:
            self.disable_by_count()
        return self

    def enable_by_count(self):
        """ Enable the profiler if it hasn't been enabled before.
        """
        if self.enable_count == 0:
            self.enable()
        self.enable_count += 1

    def disable_by_count(self):
        """ Disable the profiler if the number of disable requests matches the
        number of enable requests.
        """
        if self.enable_count > 0:
            self.enable_count -= 1
            if self.enable_count == 0:
                self.disable()

    def trace_memory_usage(self, frame, event, arg):
        """Callback for sys.settrace"""
        if event in ('line', 'return') and frame.f_code in self.code_map:
            lineno = frame.f_lineno
            if event == 'return':
                lineno += 1
            entry = self.code_map[frame.f_code].setdefault(lineno, [])
            entry.append(_get_memory(-1))

        return self.trace_memory_usage

    def trace_max_mem(self, frame, event, arg):
        # run into PDB as soon as memory is higher than MAX_MEM
        if event in ('line', 'return') and frame.f_code in self.code_map:
            c = _get_memory(-1)
            if c >= self.max_mem:
                t = 'Current memory {0:.2f} MB exceeded the maximum '.format(c) + \
                    'of {0:.2f} MB\n'.format(self.max_mem)
                sys.stdout.write(t)
                sys.stdout.write('Stepping into the debugger \n')
                frame.f_lineno -= 2
                p = pdb.Pdb()
                p.quitting = False
                p.stopframe = frame
                p.returnframe = None
                p.stoplineno = frame.f_lineno - 3
                p.botframe = None
                return p.trace_dispatch

        return self.trace_max_mem

    def __enter__(self):
        self.enable_by_count()

    def __exit__(self, exc_type, exc_val, exc_tb):
        self.disable_by_count()

    def enable(self):
        if self.max_mem is not None:
            sys.settrace(self.trace_max_mem)
        else:
            sys.settrace(self.trace_memory_usage)

    def disable(self):
        self.last_time = {}
        sys.settrace(None)


def show_results(prof, stream=None, precision=3):
    if stream is None:
        stream = sys.stdout
    template = '{0:>6} {1:>12} {2:>12}   {3:<}'

    for code in prof.code_map:
        lines = prof.code_map[code]
        if not lines:
            # .. measurements are empty ..
            continue
        filename = code.co_filename
        if filename.endswith((".pyc", ".pyo")):
            filename = filename[:-1]
        stream.write('Filename: ' + filename + '\n\n')
        if not os.path.exists(filename):
            stream.write('ERROR: Could not find file ' + filename + '\n')
            if filename.startswith("ipython-input") or filename.startswith("<ipython-input"):
                print("NOTE: %mprun can only be used on functions defined in "
                      "physical files, and not in the IPython environment.")
            continue
        all_lines = linecache.getlines(filename)
        sub_lines = inspect.getblock(all_lines[code.co_firstlineno - 1:])
        linenos = range(code.co_firstlineno, code.co_firstlineno +
                        len(sub_lines))
        lines_normalized = {}

        header = template.format('Line #', 'Mem usage', 'Increment',
                                 'Line Contents')
        stream.write(header + '\n')
        stream.write('=' * len(header) + '\n')
        # move everything one frame up
        keys = sorted(lines.keys())

        k_old = keys[0] - 1
        lines_normalized[keys[0] - 1] = lines[keys[0]]
        for i in range(1, len(lines_normalized[keys[0] - 1])):
            lines_normalized[keys[0] - 1][i] = -1.
        k = keys.pop(0)
        while keys:
            lines_normalized[k] = lines[keys[0]]
            for i in range(len(lines_normalized[k_old]),
                           len(lines_normalized[k])):
                lines_normalized[k][i] = -1.
            k_old = k
            k = keys.pop(0)

        first_line = sorted(lines_normalized.keys())[0]
        mem_old = max(lines_normalized[first_line])
        precision = int(precision)
        template_mem = '{{0:{0}.{1}'.format(precision + 6, precision) + 'f} MB'
        for i, l in enumerate(linenos):
            mem = ''
            inc = ''
            if l in lines_normalized:
                mem = max(lines_normalized[l])
                inc = mem - mem_old
                mem_old = mem
                mem = template_mem.format(mem)
                inc = template_mem.format(inc)
            stream.write(template.format(l, mem, inc, sub_lines[i]))
        stream.write('\n\n')


# A lprun-style %mprun magic for IPython.
def magic_mprun(self, parameter_s=''):
    """ Execute a statement under the line-by-line memory profiler from the
    memory_profiler module.

    Usage:
      %mprun -f func1 -f func2 <statement>

    The given statement (which doesn't require quote marks) is run via the
    LineProfiler. Profiling is enabled for the functions specified by the -f
    options. The statistics will be shown side-by-side with the code through
    the pager once the statement has completed.

    Options:

    -f <function>: LineProfiler only profiles functions and methods it is told
    to profile.  This option tells the profiler about these functions. Multiple
    -f options may be used. The argument may be any expression that gives
    a Python function or method object. However, one must be careful to avoid
    spaces that may confuse the option parser. Additionally, functions defined
    in the interpreter at the In[] prompt or via %run currently cannot be
    displayed.  Write these functions out to a separate file and import them.

    One or more -f options are required to get any useful results.

    -T <filename>: dump the text-formatted statistics with the code
    side-by-side out to a text file.

    -r: return the LineProfiler object after it has completed profiling.
    """
    try:
        from StringIO import StringIO
    except ImportError: # Python 3.x
        from io import StringIO

    # Local imports to avoid hard dependency.
    from distutils.version import LooseVersion
    import IPython
    ipython_version = LooseVersion(IPython.__version__)
    if ipython_version < '0.11':
        from IPython.genutils import page
        from IPython.ipstruct import Struct
        from IPython.ipapi import UsageError
    else:
        from IPython.core.page import page
        from IPython.utils.ipstruct import Struct
        from IPython.core.error import UsageError

    # Escape quote markers.
    opts_def = Struct(T=[''], f=[])
    parameter_s = parameter_s.replace('"', r'\"').replace("'", r"\'")
    opts, arg_str = self.parse_options(parameter_s, 'rf:T:', list_all=True)
    opts.merge(opts_def)
    global_ns = self.shell.user_global_ns
    local_ns = self.shell.user_ns

    # Get the requested functions.
    funcs = []
    for name in opts.f:
        try:
            funcs.append(eval(name, global_ns, local_ns))
        except Exception as e:
            raise UsageError('Could not find function %r.\n%s: %s' % (name,
                e.__class__.__name__, e))

    profile = LineProfiler()
    for func in funcs:
        profile(func)

    # Add the profiler to the builtins for @profile.
    try:
        import builtins
    except ImportError:  # Python 3x
        import __builtin__ as builtins

    if 'profile' in builtins.__dict__:
        had_profile = True
        old_profile = builtins.__dict__['profile']
    else:
        had_profile = False
        old_profile = None
    builtins.__dict__['profile'] = profile

    try:
        try:
            profile.runctx(arg_str, global_ns, local_ns)
            message = ''
        except SystemExit:
            message = "*** SystemExit exception caught in code being profiled."
        except KeyboardInterrupt:
            message = ("*** KeyboardInterrupt exception caught in code being "
                "profiled.")
    finally:
        if had_profile:
            builtins.__dict__['profile'] = old_profile

    # Trap text output.
    stdout_trap = StringIO()
    show_results(profile, stdout_trap)
    output = stdout_trap.getvalue()
    output = output.rstrip()

    if ipython_version < '0.11':
        page(output, screen_lines=self.shell.rc.screen_length)
    else:
        page(output)
    print(message,)

    text_file = opts.T[0]
    if text_file:
        with open(text_file, 'w') as pfile:
            pfile.write(output)
        print('\n*** Profile printout saved to text file %s. %s' % (text_file,
                                                                    message))

    return_value = None
    if 'r' in opts:
        return_value = profile

    return return_value


def _func_exec(stmt, ns):
    # helper for magic_memit, just a function proxy for the exec
    # statement
    exec(stmt, ns)

# a timeit-style %memit magic for IPython
def magic_memit(self, line=''):
    """Measure memory usage of a Python statement

    Usage, in line mode:
      %memit [-r<R>t<T>] statement

    Options:
    -r<R>: repeat the loop iteration <R> times and take the best result.
    Default: 1

    -t<T>: timeout after <T> seconds. Default: None

    Examples
    --------
    ::

      In [1]: import numpy as np

      In [2]: %memit np.zeros(1e7)
      maximum of 1: 76.402344 MB per loop

      In [3]: %memit np.ones(1e6)
      maximum of 1: 7.820312 MB per loop

      In [4]: %memit -r 10 np.empty(1e8)
      maximum of 10: 0.101562 MB per loop

    """
    opts, stmt = self.parse_options(line, 'r:t', posix=False, strict=False)
    repeat = int(getattr(opts, 'r', 1))
    if repeat < 1:
        repeat == 1
    timeout = int(getattr(opts, 't', 0))
    if timeout <= 0:
        timeout = None

    mem_usage = []
    counter = 0
    while counter < repeat:
        counter += 1
        tmp = memory_usage((_func_exec, (stmt, self.shell.user_ns)), timeout=timeout)
        mem_usage.extend(tmp)

    if mem_usage:
        print('maximum of %d: %f MB per loop' % (repeat, max(mem_usage)))
    else:
        print('ERROR: could not read memory usage, try with a lower interval or more iterations')


def load_ipython_extension(ip):
    """This is called to load the module as an IPython extension."""
    ip.define_magic('mprun', magic_mprun)
    ip.define_magic('memit', magic_memit)


def profile(func, stream=None):
    """
    Decorator that will run the function and print a line-by-line profile
    """
    def wrapper(*args, **kwargs):
        prof = LineProfiler()
        val = prof(func)(*args, **kwargs)
        show_results(prof, stream=stream)
        return val
    return wrapper


if __name__ == '__main__':
    from optparse import OptionParser
    parser = OptionParser(usage=_CMD_USAGE, version=__version__)
    parser.disable_interspersed_args()
    parser.add_option("--pdb-mmem", dest="max_mem", metavar="MAXMEM",
        type="float", action="store",
        help="step into the debugger when memory exceeds MAXMEM")
    parser.add_option('--precision', dest="precision", type="int",
        action="store", default=3,
        help="precision of memory output in number of significant digits")
    parser.add_option("-o", dest="out_filename", type="str",
                      action="store", default=None,
                      help="path to a file where results will be written")
    parser.add_option("--timestamp", dest="timestamp", default=False,
                      action="store_true",
                      help="""print timestamp instead of memory measurement for
                      decorated functions""")

    if not sys.argv[1:]:
        parser.print_help()
        sys.exit(2)

    (options, args) = parser.parse_args()
    del sys.argv[0]         # Hide "memory_profiler.py" from argument list

    if options.timestamp:
        prof = TimeStamper()
    else:
        prof = LineProfiler(max_mem=options.max_mem)
    __file__ = _find_script(args[0])
    try:
        if sys.version_info[0] < 3:
            ns = copy(_clean_globals)
            ns['profile'] = prof # shadow the profile decorator defined above
            execfile(__file__, ns, ns)
        else:
            ns = copy(_clean_globals)
            ns['profile'] = prof # shadow the profile decorator defined above
            exec(compile(open(__file__).read(), __file__, 'exec'), ns, ns)
    finally:
        if options.out_filename is not None:
            out_file = open(options.out_filename, "w")
        else:
            out_file = sys.stdout

        if options.timestamp:
            prof.show_results(stream=out_file)
        else:
            show_results(prof, precision=options.precision, stream=out_file)<|MERGE_RESOLUTION|>--- conflicted
+++ resolved
@@ -39,51 +39,37 @@
     pass
 
 
-def _get_memory(pid):
+def _get_memory(pid, timestamps=False, include_children=False):
 
     # .. only for current process and only on unix..
     if pid == -1:
         if has_resource:
             mem = resource.getrusage(resource.RUSAGE_SELF).ru_maxrss / 1024.
-            return mem
+            if timestamps:
+                return (mem, time.time())
+            else:
+                return mem
         else:
             pid = os.getpid()
 
-<<<<<<< HEAD
-    def _get_memory(pid, timestamps=False, include_children=False):
-        process = psutil.Process(pid)
-        try:
-            mem = float(process.get_memory_info()[0]) / 1048576.
-            if include_children:
-                for p in process.get_children(recursive=True):
-                    mem += p.get_memory_info()[0] / 1048576.
-
-        except psutil.AccessDenied:
-            mem = -1
-        if timestamps:
-            return (mem, time.time())
-        else:
-            return mem
-
-except ImportError:
-    warnings.warn("psutil module not found. memory_profiler will be slow")
-
-    if os.name == 'posix':
-        def _get_memory(pid, timestamps=False):
-=======
     # .. cross-platform but but requires psutil ..
     if has_psutil:
         process = psutil.Process(pid)
         try:
             mem = process.get_memory_info()[0] / (_TWO_20)
+            if include_children:
+                for p in process.get_children(recursive=True):
+                    mem += p.get_memory_info()[0] / (_TWO_20).
         except psutil.AccessDenied:
             mem = -1
-        return mem
+        if timestamps:
+            return (mem, time.time())
+        else:
+            return mem
 
     # .. scary stuff ..
     if os.name == 'posix':
             warnings.warn("psutil module not found. memory_profiler will be slow")
->>>>>>> 7ec2b316
             # ..
             # .. memory usage in MB ..
             # .. this should work on both Mac and Linux ..
@@ -202,11 +188,7 @@
             % (n_args, len(args)))
 
         child_conn, parent_conn = Pipe()  # this will store Timer's results
-<<<<<<< HEAD
-        p = Timer(os.getpid(), interval, child_conn, timestamps=timestamps)
-=======
-        p = Timer(-1, interval, child_conn)
->>>>>>> 7ec2b316
+        p = Timer(-1, interval, child_conn, timestamps=timestamps)
         p.start()
         parent_conn.recv()  # wait until we start getting memory
         f(*args, **kw)
